--- conflicted
+++ resolved
@@ -1,200 +1,120 @@
-import pandas as pd
-from melusine.prepare_email.mail_segmenting import (
-    structure_email,
-    tag_signature,
-)
-
-structured_historic = [
-    {
-        "text": " \n  \n  \n Bonjours, \n  \n Suite a notre conversation \
-téléphonique de Mardi , pourriez vous me dire la \n somme que je vous \
-dois afin d'd'être en régularisation . \n  \n Merci bonne journée",
-        "meta": "",
-    },
-    {
-        "text": " \n Bonjour. \n  \n Merci de bien vouloir prendre connaissance \
-du document ci-joint : \n 1 - Relevé d'identité postal MUTUELLE \
-(contrats) \n  \n Sentiments mutualistes. \n  \n La Mutuelle \n  \n \
-La visualisation des fichiers PDF nécessite Adobe Reader. \n  ",
-        "meta": " \n  \n Le mar. 22 mai 2018 à 10:20,  \
-<gestionsocietaire@mutuelle.fr> a écrit\xa0:",
-    },
-]
-
-output = [
-    {
-        "meta": {"date": None, "from": None, "to": None},
-        "structured_text": {
-            "header": None,
-            "text": [
-                {"part": " Bonjours, ", "tags": "HELLO"},
-                {
-                    "part": "    Suite a notre conversation \
-téléphonique de Mardi , pourriez vous me dire la   somme que je vous dois \
-afin d'd'être en régularisation . \n  \n ",
-<<<<<<< HEAD
-                                    'tags': 'BODY'},
-                                   {'part': 'Merci bonne journée',
-                                    'tags': 'GREETINGS'}]
-                               }
-           },
-          {'meta': {'date': ' mar. 22 mai 2018 à 10:20',
-                    'from': '  <gestionsocietaire@mutuelle.fr> ',
-                    'to': None},
-           'structured_text': {'header': None,
-                               'text': [
-                                   {'part': ' Bonjour. \n  \n ',
-                                    'tags': 'HELLO'},
-                                   {'part': "Merci de bien vouloir prendre \
-=======
-                    "tags": "BODY",
-                },
-                {"part": "Merci bonne journée", "tags": "GREETINGS"},
-            ],
-        },
-    },
-    {
-        "meta": {
-            "date": " mar. 22 mai 2018 à 10:20",
-            "from": "  <gestionsocietaire@mutuelle.fr> ",
-            "to": None,
-        },
-        "structured_text": {
-            "header": None,
-            "text": [
-                {"part": " Bonjour. \n  \n ", "tags": "HELLO"},
-                {
-                    "part": "Merci de bien vouloir prendre \
->>>>>>> 9d391d6c
-connaissance du document ci-joint :   1 - Relevé d'identité postal MUTUELLE \
-(contrats)    ",
-                    "tags": "BODY",
-                },
-                {"part": " Sentiments mutualistes. ", "tags": "GREETINGS"},
-                {"part": "        La Mutuelle    ", "tags": "BODY"},
-                {
-                    "part": " La visualisation des fichiers \
-PDF nécessite Adobe Reader. \n",
-                    "tags": "FOOTER",
-                },
-            ],
-        },
-    },
-]
-
-
-def test_structure_email():
-    input_df = pd.DataFrame({"structured_historic": [structured_historic]})
-
-    output_df = pd.Series([output])
-
-    result = input_df.apply(structure_email, axis=1)
-    pd.testing.assert_series_equal(result, output_df)
-
-
-structured_historic_signature = [
-    {
-        "text": " \n  \n  \n Bonjours, \n  \n Suite a notre conversation \
-téléphonique de Mardi , pourriez vous me dire la \n somme que je vous \
-dois afin d'd'être en régularisation . \n  \n Merci bonne journée\nJean Dupont",
-        "meta": "",
-    },
-    {
-        "text": " \n Bonjour. \n  \n Merci de bien vouloir prendre connaissance \
-du document ci-joint : \n 1 - Relevé d'identité postal MUTUELLE \
-(contrats) \n  \n Sentiments mutualistes. \n  \n La Mutuelle \n  \n \
-La visualisation des fichiers PDF nécessite Adobe Reader. \n  ",
-        "meta": " \n  \n Le mar. 22 mai 2018 à 10:20,  \
-<gestionsocietaire@mutuelle.fr> a écrit\xa0:",
-    },
-]
-
-<<<<<<< HEAD
-output_signature = [{'meta': {'date': None, 'from': None, 'to': None},
-                     'structured_text': {'header': None,
-                                         'text': [{'part': ' Bonjours, ',
-                                                   'tags': 'HELLO'},
-                                                  {'part': "    Suite a notre conversation \
-téléphonique de Mardi , pourriez vous me dire la   somme que je vous dois \
-afin d'd'être en régularisation . \n  \n ",
-                                                   'tags': 'BODY'},
-                                                  {'part': 'Merci bonne journée',
-                                                   'tags': 'GREETINGS'},
-                                                  {'part': 'Jean Dupont',
-                                                   'tags': 'SIGNATURE'}]
-                                         }
-                     },
-                    {'meta': {'date': ' mar. 22 mai 2018 à 10:20',
-                              'from': '  <gestionsocietaire@mutuelle.fr> ',
-                              'to': None},
-                     'structured_text': {'header': None,
-                                         'text': [{'part': ' Bonjour. \n  \n ',
-                                                   'tags': 'HELLO'},
-                                                  {'part': "Merci de bien vouloir prendre \
-connaissance du document ci-joint :   1 - Relevé d'identité postal MUTUELLE \
-(contrats)    ",
-                                                   'tags': 'BODY'},
-                                                  {'part': ' Sentiments mutualistes. ',
-                                                   'tags': 'GREETINGS'},
-                                                  {'part': '        La Mutuelle    ',
-                                                   'tags': 'BODY'},
-                                                  {'part': ' La visualisation des fichiers PDF nécessite Adobe Reader. \n',
-                                                   'tags': 'FOOTER'}]}}]
-=======
-output_signature = [
-    {
-        "meta": {"date": None, "from": None, "to": None},
-        "structured_text": {
-            "header": None,
-            "text": [
-                {"part": " Bonjours, ", "tags": "HELLO"},
-                {
-                    "part": "    Suite a notre conversation \
-téléphonique de Mardi , pourriez vous me dire la   somme que je vous dois \
-afin d'd'être en régularisation . \n  \n ",
-                    "tags": "BODY",
-                },
-                {"part": "Merci bonne journée", "tags": "GREETINGS"},
-                {"part": "Jean Dupont", "tags": "SIGNATURE"},
-            ],
-        },
-    },
-    {
-        "meta": {
-            "date": " mar. 22 mai 2018 à 10:20",
-            "from": "  <gestionsocietaire@mutuelle.fr> ",
-            "to": None,
-        },
-        "structured_text": {
-            "header": None,
-            "text": [
-                {"part": " Bonjour. \n  \n ", "tags": "HELLO"},
-                {
-                    "part": "Merci de bien vouloir prendre \
-connaissance du document ci-joint :   1 - Relevé d'identité postal MUTUELLE \
-(contrats)    ",
-                    "tags": "BODY",
-                },
-                {"part": " Sentiments mutualistes. ", "tags": "GREETINGS"},
-                {"part": "        La Mutuelle    ", "tags": "BODY"},
-                {
-                    "part": " La visualisation des fichiers \
-PDF nécessite Adobe Reader. \n",
-                    "tags": "FOOTER",
-                },
-            ],
-        },
-    },
-]
->>>>>>> 9d391d6c
-
-
-def test_tag_signature():
-    input_df = pd.DataFrame(
-        {"structured_historic": [structured_historic_signature]}
-    )
-
-    output_df = pd.Series([output_signature])
-    input_df["structured_body"] = input_df.apply(structure_email, axis=1)
-    result = input_df.apply(tag_signature, axis=1)
-    pd.testing.assert_series_equal(result, output_df)
+import pandas as pd
+from melusine.prepare_email.mail_segmenting import structure_email, tag_signature
+
+structured_historic = [
+    {
+        "text": " \n  \n  \n Bonjours, \n  \n Suite a notre conversation \
+téléphonique de Mardi , pourriez vous me dire la \n somme que je vous \
+dois afin d'd'être en régularisation . \n  \n Merci bonne journée",
+        "meta": "",
+    },
+    {
+        "text": " \n Bonjour. \n  \n Merci de bien vouloir prendre connaissance \
+du document ci-joint : \n 1 - Relevé d'identité postal MUTUELLE \
+(contrats) \n  \n Sentiments mutualistes. \n  \n La Mutuelle \n  \n \
+La visualisation des fichiers PDF nécessite Adobe Reader. \n  ",
+        "meta": " \n  \n Le mar. 22 mai 2018 à 10:20,  \
+<gestionsocietaire@mutuelle.fr> a écrit\xa0:",
+    },
+]
+
+output = [{'meta': {'date': None, 'from': None, 'to': None},
+           'structured_text': {'header': None,
+                               'text': [
+                                   {'part': ' Bonjours, ',
+                                    'tags': 'HELLO'},
+                                   {'part': "    Suite a notre conversation \
+téléphonique de Mardi , pourriez vous me dire la   somme que je vous dois \
+afin d'd'être en régularisation . \n  \n ",
+                                    'tags': 'BODY'},
+                                   {'part': 'Merci bonne journée',
+                                    'tags': 'GREETINGS'}]
+                               }
+           },
+          {'meta': {'date': ' mar. 22 mai 2018 à 10:20',
+                    'from': '  <gestionsocietaire@mutuelle.fr> ',
+                    'to': None},
+           'structured_text': {'header': None,
+                               'text': [
+                                   {'part': ' Bonjour. \n  \n ',
+                                    'tags': 'HELLO'},
+                                   {'part': "Merci de bien vouloir prendre \
+connaissance du document ci-joint :   1 - Relevé d'identité postal MUTUELLE \
+(contrats)    ",
+                                    'tags': 'BODY'},
+                                   {'part': ' Sentiments mutualistes. ',
+                                    'tags': 'GREETINGS'},
+                                   {'part': '        La Mutuelle    ',
+                                    'tags': 'BODY'},
+                                   {'part': ' La visualisation des fichiers \
+PDF nécessite Adobe Reader. \n',
+                                    'tags': 'FOOTER'}]}}]
+
+
+def test_structure_email():
+    input_df = pd.DataFrame({"structured_historic": [structured_historic]})
+
+    output_df = pd.Series([output])
+
+    result = input_df.apply(structure_email, axis=1)
+    pd.testing.assert_series_equal(result, output_df)
+
+
+structured_historic_signature = [
+    {
+        "text": " \n  \n  \n Bonjours, \n  \n Suite a notre conversation \
+téléphonique de Mardi , pourriez vous me dire la \n somme que je vous \
+dois afin d'd'être en régularisation . \n  \n Merci bonne journée\nJean Dupont",
+        "meta": "",
+    },
+    {
+        "text": " \n Bonjour. \n  \n Merci de bien vouloir prendre connaissance \
+du document ci-joint : \n 1 - Relevé d'identité postal MUTUELLE \
+(contrats) \n  \n Sentiments mutualistes. \n  \n La Mutuelle \n  \n \
+La visualisation des fichiers PDF nécessite Adobe Reader. \n  ",
+        "meta": " \n  \n Le mar. 22 mai 2018 à 10:20,  \
+<gestionsocietaire@mutuelle.fr> a écrit\xa0:",
+    },
+]
+
+output_signature = [{'meta': {'date': None, 'from': None, 'to': None},
+                     'structured_text': {'header': None,
+                                         'text': [{'part': ' Bonjours, ',
+                                                   'tags': 'HELLO'},
+                                                  {'part': "    Suite a notre conversation \
+téléphonique de Mardi , pourriez vous me dire la   somme que je vous dois \
+afin d'd'être en régularisation . \n  \n ",
+                                                   'tags': 'BODY'},
+                                                  {'part': 'Merci bonne journée',
+                                                   'tags': 'GREETINGS'},
+                                                  {'part': 'Jean Dupont',
+                                                   'tags': 'SIGNATURE'}]
+                                         }
+                     },
+                    {'meta': {'date': ' mar. 22 mai 2018 à 10:20',
+                              'from': '  <gestionsocietaire@mutuelle.fr> ',
+                              'to': None},
+                     'structured_text': {'header': None,
+                                         'text': [{'part': ' Bonjour. \n  \n ',
+                                                   'tags': 'HELLO'},
+                                                  {'part': "Merci de bien vouloir prendre \
+connaissance du document ci-joint :   1 - Relevé d'identité postal MUTUELLE \
+(contrats)    ",
+                                                   'tags': 'BODY'},
+                                                  {'part': ' Sentiments mutualistes. ',
+                                                   'tags': 'GREETINGS'},
+                                                  {'part': '        La Mutuelle    ',
+                                                   'tags': 'BODY'},
+                                                  {'part': ' La visualisation des fichiers PDF nécessite Adobe Reader. \n',
+                                                   'tags': 'FOOTER'}]}}]
+
+
+def test_tag_signature():
+    input_df = pd.DataFrame(
+        {"structured_historic": [structured_historic_signature]}
+    )
+
+    output_df = pd.Series([output_signature])
+    input_df["structured_body"] = input_df.apply(structure_email, axis=1)
+    result = input_df.apply(tag_signature, axis=1)
+    pd.testing.assert_series_equal(result, output_df)